
use crate::ir::{
  module::Module,
  value::{ValueRef, VKindCode},
  types::FunctionType,
  block::Block,
  function::Function,
  function::{self, Argument},
  types::{self, StructType, AsTypeRef, TypeRef, PointerType},
  instruction::{self, Instruction}
};

use crate::context::Context;


pub struct Builder {
  pub module: Module,
  func: Option<ValueRef>,
  block: Option<ValueRef>,
  inst_idx: Option<usize>,
}

impl<'ctx> Builder {

  pub fn new(module: Module) -> Builder {
    Builder { module, func: None, block: None, inst_idx: None }
  }

  pub fn context(&mut self) -> &mut Context {
    &mut self.module.context
  }

  /// Add a function to the module
  pub fn add_function(&mut self, name: String, fty_ref: TypeRef) -> ValueRef {
    // Create the function.
    let func = function::Function {
      skey: None,
      name, args: Vec::new(), fty: fty_ref.clone(),
      blocks: Vec::new(),
    };
    // Add the function to module.
    let skey = self.context().add_component(func.into());
    let args = fty_ref.as_ref::<FunctionType>(self.context()).unwrap().args.clone();
    self.module.functions.push(skey);
    let fidx = self.module.get_num_functions() - 1;
    // Generate the arguments.
    let fargs: Vec<usize> = args.iter().enumerate().map(|(i, ty)| {
       let arg = Argument {
         skey: None,
         ty: ty.clone(),
         arg_idx: i,
         parent: skey
       };
       let arg_ref = self.context().add_component(arg.into());
       arg_ref
    }).collect();
    // Finalize the arguments.
    let func = self.module.get_function_mut(fidx);
    func.args = fargs;
    func.as_ref()
  }

  /// Set the current function to insert.
  pub fn set_current_function(&mut self, func: ValueRef) {
    assert!(func.v_kind == VKindCode::Function, "Given value is not a function");
    self.func = Some(func);
  }

  /// Add a block to the current function.
  pub fn add_block(&mut self, name: String) -> ValueRef {
    let block_name = if name != "" { name } else { format!("block{}", self.context().num_components()) };
    let func_ref = self.func.clone().unwrap();
    let skey = self.context().add_component(Block{
      skey: None,
      name: block_name,
      insts: Vec::new(),
      parent: func_ref.skey,
    }.into());
    let func = func_ref.as_mut::<Function>(self.context()).unwrap();
    func.blocks.push(skey);
    let block = self.context().get_value_mut::<Block>(skey);
    block.as_ref()
  }

  /// Add a struct declaration to the context.
  pub fn create_struct(&mut self, name: String) -> types::TypeRef {
    let skey = self.context().add_component(StructType::new(name).into());
    self.module.structs.push(skey);
    let sty_mut = self.context().get_value_mut::<StructType>(skey);
    sty_mut.as_type_ref()
  }

  /// Set the current block to insert.
  pub fn set_current_block(&mut self, block: ValueRef) {
    assert!(block.v_kind == VKindCode::Block, "Given value is not a block");
    self.block = Some(block);
    self.inst_idx = None
  }

  /// Set the instruction as the insert point.
  pub fn set_insert_point(&mut self, inst_ref: ValueRef) {
    assert!(inst_ref.v_kind == VKindCode::Instruction, "Given value is not a instruction");
    let inst = inst_ref.as_ref::<Instruction>(&self.module.context).unwrap();
    let block = inst.parent.as_ref::<Block>(&self.module.context).unwrap();
    let idx = block.insts.iter().position(|i| *i == inst_ref.skey).unwrap();
    self.inst_idx = Some(idx);
  }

  fn add_instruction(&mut self, inst: instruction::Instruction) -> ValueRef {
    let block_ref = self.block.clone().unwrap();
    let skey = self.context().add_component(inst.into());
    let inst_ref = {
      let inst = self.context().get_value_mut::<Instruction>(skey);
      inst.parent = block_ref.clone();
      inst.as_ref()
    };
    let block = block_ref.as_mut::<Block>(&mut self.module.context).unwrap();
    if let Some(inst_idx) = self.inst_idx {
      block.insts.insert(inst_idx, skey);
    } else {
      block.insts.push(skey);
    }
    inst_ref
  }

  pub fn create_return(&mut self, val: Option<ValueRef>) -> ValueRef {
    let ret_ty = self.context().void_type();
    let inst = instruction::Instruction {
      skey: None,
      ty: ret_ty,
      opcode: instruction::InstOpcode::Return,
      name: format!("ret.{}", self.context().num_components()),
      operands: if let None = val { vec![] } else {vec![val.unwrap()]},
      parent: ValueRef{skey: 0, v_kind: VKindCode::Unknown}
    };
    self.add_instruction(inst)
  }

  pub fn alloca(&mut self, ty: types::TypeRef) -> ValueRef {
    let inst = instruction::Instruction {
      skey: None,
      ty,
      // TODO(@were): Make this alignment better
      opcode: instruction::InstOpcode::Alloca(8),
      name: format!("alloca.{}", self.context().num_components()),
      operands: Vec::new(),
      parent: ValueRef{skey: 0, v_kind: VKindCode::Unknown}
    };
    self.add_instruction(inst)
  }

  pub fn create_string(&mut self, val: String) -> ValueRef {
    let val = format!("{}\0", val);
    let size = self.context().int_type(32).const_value(self.context(), val.len() as u64);
    let array_ty = self.context().int_type(8).array_type(self.context(), size);
    let id = self.context().num_components();
    let res = array_ty.const_array(self.context(), format!("str.{}", id), val.into_bytes());
    self.module.global_values.push(res.skey);
    res
  }

  pub fn create_gep(&mut self, ptr: ValueRef, indices: Vec<ValueRef>, inbounds: bool) -> ValueRef {
    let ty = ptr.get_type(self.context());
    let pty = ty.as_ref::<PointerType>(self.context()).unwrap();
    let res_ty = pty.get_scalar_ty();
    let mut operands = vec![ptr];
    operands.extend(indices);
    let inst = instruction::Instruction {
      skey: None,
      ty: res_ty,
      opcode: instruction::InstOpcode::GetElementPtr(inbounds),
      name: format!("gep.{}", self.context().num_components()),
      operands,
<<<<<<< HEAD
      parent: ValueRef{skey: 0, v_kind: VKindCode::Instruction}
=======
      parent: ValueRef{skey: 0, v_kind: VKindCode::Unknown}
>>>>>>> a5828ae1
    };
    self.add_instruction(inst)
  }

  pub fn create_inbounds_gep(&mut self, ptr: ValueRef, indices: Vec<ValueRef>) -> ValueRef {
    self.create_gep(ptr, indices, true)
  }

<<<<<<< HEAD
  // TODO(@were): Add alignment
  pub fn create_store(&mut self, value: ValueRef, ptr: ValueRef) {
    let inst = instruction::Instruction {
      skey: None,
      ty: self.context().void_type(),
      opcode: instruction::InstOpcode::Store(8),
      name: format!("store.{}", self.context().num_components()),
      operands: vec![value, ptr],
      parent: ValueRef{skey: 0, v_kind: VKindCode::Instruction}
    };
    self.add_instruction(inst);
  }


  // TODO(@were): Add alignment
  pub fn create_load(&mut self, ptr: ValueRef) -> ValueRef {
    let ty = ptr.get_type(self.context());
    let pty = ty.as_ref::<PointerType>(self.context()).unwrap();
    let res_ty = pty.get_scalar_ty();
    let inst = instruction::Instruction {
      skey: None,
      ty: res_ty,
      opcode: instruction::InstOpcode::Load(8),
      name: format!("load.{}", self.context().num_components()),
      operands: vec![ptr],
      parent: ValueRef{skey: 0, v_kind: VKindCode::Instruction}
    };
    self.add_instruction(inst)
  }

=======
>>>>>>> a5828ae1
}
<|MERGE_RESOLUTION|>--- conflicted
+++ resolved
@@ -171,11 +171,7 @@
       opcode: instruction::InstOpcode::GetElementPtr(inbounds),
       name: format!("gep.{}", self.context().num_components()),
       operands,
-<<<<<<< HEAD
       parent: ValueRef{skey: 0, v_kind: VKindCode::Instruction}
-=======
-      parent: ValueRef{skey: 0, v_kind: VKindCode::Unknown}
->>>>>>> a5828ae1
     };
     self.add_instruction(inst)
   }
@@ -184,7 +180,6 @@
     self.create_gep(ptr, indices, true)
   }
 
-<<<<<<< HEAD
   // TODO(@were): Add alignment
   pub fn create_store(&mut self, value: ValueRef, ptr: ValueRef) {
     let inst = instruction::Instruction {
@@ -215,6 +210,4 @@
     self.add_instruction(inst)
   }
 
-=======
->>>>>>> a5828ae1
 }
